--- conflicted
+++ resolved
@@ -8,7 +8,6 @@
 
 use futures::StreamExt;
 use libp2p::PeerId;
-<<<<<<< HEAD
 use p2p_proto::{
     common::{Direction, Iteration},
     transaction::TransactionsRequest,
@@ -17,28 +16,11 @@
     header::{BlockHeadersRequest, BlockHeadersResponse},
     transaction::TransactionsResponse,
 };
-use pathfinder_common::{
-    transaction::{DeployAccountTransactionV0V1, DeployAccountTransactionV3, TransactionVariant},
-    BlockNumber,
-};
-use pathfinder_common::{BlockHash, ContractAddress};
-
-use rayon::prelude::{IntoParallelIterator, ParallelIterator};
+use pathfinder_common::{transaction::Transaction, BlockNumber, SignedBlockHeader};
 use tokio::sync::RwLock;
 
-use crate::client::types::{RawDeployAccountTransaction, SignedBlockHeader};
-use crate::client::{peer_aware, types::TryFromDto};
-=======
-use p2p_proto::common::{Direction, Iteration};
-use p2p_proto::header::{BlockHeadersRequest, BlockHeadersResponse};
-use pathfinder_common::{BlockNumber, SignedBlockHeader};
-use tokio::sync::RwLock;
-
 use crate::client::{conv::TryFromDto, peer_aware};
->>>>>>> de402fce
 use crate::sync::protocol;
-
-use super::types::RawTransactionVariant;
 
 /// Data received from a specific peer.
 #[derive(Debug)]
@@ -199,9 +181,7 @@
     pub fn transaction_stream(
         self,
         block: BlockNumber,
-    ) -> impl futures::Stream<
-        Item = PeerData<Vec<(pathfinder_common::TransactionHash, RawTransactionVariant)>>,
-    > {
+    ) -> impl futures::Stream<Item = PeerData<Vec<Transaction>>> {
         async_stream::stream! {
             // Loop which refreshes peer set once we exhaust it.
             loop {
@@ -233,11 +213,8 @@
                     let mut transactions = Vec::new();
                     while let Some(transaction) = responses.next().await {
                         match transaction {
-                            TransactionsResponse::Transaction(tx) => match RawTransactionVariant::try_from_dto(tx.variant) {
-                                Ok(variant) => transactions.push((
-                                    pathfinder_common::TransactionHash(tx.hash.0),
-                                    variant
-                                )),
+                            TransactionsResponse::Transaction(tx) => match Transaction::try_from_dto(tx.variant) {
+                                Ok(tx) => transactions.push(tx),
                                 Err(error) => {
                                     tracing::debug!(%peer, %error, "Transaction stream failed");
                                     continue 'next_peer;
