[package]
name = "pathfinder"
version = { workspace = true }
authors = { workspace = true }
edition = { workspace = true }
license = { workspace = true }
rust-version = { workspace = true }
# See more keys and their definitions at https://doc.rust-lang.org/cargo/reference/manifest.html

[lib]
name = "pathfinder_lib"
path = "src/lib.rs"

[features]
tokio-console = ["console-subscriber", "tokio/tracing"]
p2p = ["dep:base64", "dep:p2p", "dep:p2p_proto", "dep:zeroize"]
rpc-full-serde = []

[dependencies]
anyhow = { workspace = true }
async-stream = { workspace = true }
async-trait = { workspace = true }
base64 = { workspace = true, optional = true }
bitvec = { workspace = true }
bytes = { workspace = true }
clap = { workspace = true, features = ["derive", "env", "wrap_help"] }
console-subscriber = { workspace = true, optional = true }
fake = { workspace = true }
futures = { workspace = true }
ipnet = { workspace = true }
jemallocator = { workspace = true }
lazy_static = { workspace = true }
metrics = { workspace = true }
metrics-exporter-prometheus = { workspace = true }
p2p = { path = "../p2p", optional = true }
p2p_proto = { path = "../p2p_proto", optional = true }
pathfinder-common = { path = "../common" }
pathfinder-compiler = { path = "../compiler" }
pathfinder-crypto = { path = "../crypto" }
pathfinder-ethereum = { path = "../ethereum" }
pathfinder-merkle-tree = { path = "../merkle-tree" }
pathfinder-retry = { path = "../retry" }
pathfinder-rpc = { path = "../rpc" }
pathfinder-serde = { path = "../serde" }
pathfinder-storage = { path = "../storage" }
primitive-types = { workspace = true }
rand = { workspace = true }
rayon = { workspace = true }
reqwest = { workspace = true }
semver = { workspace = true }
serde = { workspace = true, features = ["derive"] }
serde_json = { workspace = true, features = [
    "arbitrary_precision",
    "raw_value",
] }
smallvec = { workspace = true }
starknet-gateway-client = { path = "../gateway-client" }
starknet-gateway-types = { path = "../gateway-types" }
<<<<<<< HEAD
tempfile = "3.8"
thiserror = "1.0.48"
time = { version = "0.3.28", features = ["macros"] }
tokio = { workspace = true, features = ["rt-multi-thread", "macros", "signal"] }
tokio-stream = "0.1.14"
=======
tempfile = { workspace = true }
thiserror = { workspace = true }
time = { workspace = true, features = ["macros"] }
tokio = { workspace = true, features = ["rt-multi-thread", "macros", "signal"] }
tokio-stream = { workspace = true }
>>>>>>> 69f71d47
tracing = { workspace = true }
tracing-subscriber = { workspace = true, features = ["env-filter", "time", "ansi"] }
url = { workspace = true }
warp = { workspace = true }
zeroize = { workspace = true, optional = true }
zstd = { workspace = true }

[dev-dependencies]
assert_matches = { workspace = true }
const-decoder = { workspace = true }
flate2 = { workspace = true }
http = { workspace = true }
mockall = { workspace = true }
pathfinder-common = { path = "../common", features = ["full-serde"] }
pathfinder-compiler = { path = "../compiler" }
pathfinder-executor = { path = "../executor" }
pathfinder-rpc = { path = "../rpc" }
pathfinder-storage = { path = "../storage" }
pretty_assertions_sorted = { workspace = true }
proptest = { workspace = true }
rand_chacha = { workspace = true }
rstest = { workspace = true }
serde_with = { workspace = true }
starknet-gateway-test-fixtures = { path = "../gateway-test-fixtures" }
starknet_api = { workspace = true }
tokio = { workspace = true, features = ["test-util"] }

[build-dependencies]
serde = { workspace = true, features = ["derive"] }
serde_json = { workspace = true, features = [
    "arbitrary_precision",
    "raw_value",
] }<|MERGE_RESOLUTION|>--- conflicted
+++ resolved
@@ -56,19 +56,11 @@
 smallvec = { workspace = true }
 starknet-gateway-client = { path = "../gateway-client" }
 starknet-gateway-types = { path = "../gateway-types" }
-<<<<<<< HEAD
-tempfile = "3.8"
-thiserror = "1.0.48"
-time = { version = "0.3.28", features = ["macros"] }
-tokio = { workspace = true, features = ["rt-multi-thread", "macros", "signal"] }
-tokio-stream = "0.1.14"
-=======
 tempfile = { workspace = true }
 thiserror = { workspace = true }
 time = { workspace = true, features = ["macros"] }
 tokio = { workspace = true, features = ["rt-multi-thread", "macros", "signal"] }
 tokio-stream = { workspace = true }
->>>>>>> 69f71d47
 tracing = { workspace = true }
 tracing-subscriber = { workspace = true, features = ["env-filter", "time", "ansi"] }
 url = { workspace = true }
