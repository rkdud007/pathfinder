[workspace]
members = [
    "crates/common",
    "crates/compiler",
    "crates/crypto",
    "crates/ethereum",
    "crates/executor",
    "crates/gateway-client",
    "crates/gateway-test-fixtures",
    "crates/gateway-types",
    "crates/merkle-tree",
    "crates/p2p",
    "crates/p2p_proto",
    "crates/p2p_proto_derive",
    "crates/p2p_stream",
    "crates/pathfinder",
    "crates/retry",
    "crates/rpc",
    "crates/serde",
    "crates/storage",
]
exclude = [
    "crates/load-test",
    "crates/stark_hash_python",
    "utils/pathfinder-probe",
]
resolver = "2"

[profile.release-lto]
inherits = "release"
codegen-units = 1
lto = true

[profile.dev.package.flate2]
opt-level = 3

[workspace.package]
version = "0.11.5"
edition = "2021"
license = "MIT OR Apache-2.0"
rust-version = "1.76"
authors = ["Equilibrium Labs <info@equilibrium.co>"]

[workspace.dependencies]
anyhow = "1.0.75"
ark-ff = "0.4.2"
assert_matches = "1.5.0"
async-stream = "0.3.5"
async-trait = "0.1.73"
axum = "0.6.19"
base64 = "0.13.1"
bincode = "2.0.0-rc.3"
bitvec = "1.0.1"
<<<<<<< HEAD
blockifier = "=0.5.0"
bloomfilter = "1.0.12"
=======
blockifier = "=0.6.0-rc.1"
>>>>>>> 128fa02c
bytes = "1.4.0"
cached = "0.44.0"
cairo-lang-starknet-classes = "=2.6.0"
# This one needs to match the version used by blockifier
cairo-vm = "=0.9.2"
casm-compiler-v1_0_0-alpha6 = { git = "https://github.com/starkware-libs/cairo", tag = "v1.0.0-alpha.6" }
casm-compiler-v1_0_0-rc0 = { git = "https://github.com/starkware-libs/cairo", tag = "v1.0.0-rc0" }
casm-compiler-v1_1_1 = "=1.1.1"
casm-compiler-v2 = "=2.6.0"
clap = "4.1.13"
console-subscriber = "0.1.10"
const-decoder = "0.3.0"
const_format = "0.2.31"
criterion = "0.5.1"
data-encoding = "2.4.0"
env_logger = "0.10.0"
fake = "2.8.0"
ff = "0.13"
flate2 = "1.0.27"
futures = { version = "0.3", default-features = false }
futures-bounded = "0.2.1"
hex = "0.4.3"
http = "0.2.9"
httpmock = "0.7.0-rc.1"
hyper = "0.14.27"
ipnet = "2.9.0"
jemallocator = "0.5.4"
keccak-hash = "0.10.0"
lazy_static = "1.4.0"
libp2p = { version = "0.53.0", default-features = false }
libp2p-identity = "0.2.2"
libp2p-plaintext = "0.41.0"
libp2p-swarm-test = "0.3.0"
metrics = "0.20.1"
metrics-exporter-prometheus = "0.11.0"
mime = "0.3"
mockall = "0.11.4"
num-bigint = "0.4.4"
paste = "1.0.14"
pretty_assertions_sorted = "1.2.3"
primitive-types = "0.12.1"
proc-macro2 = "1.0.66"
proptest = "1.2.0"
prost = "0.12.1"
prost-build = "0.12.1"
prost-types = "0.12.1"
quote = "1.0"
r2d2 = "0.8.10"
r2d2_sqlite = "0.21.0"
rand = "0.8.5"
rand_chacha = "0.3.1"
rayon = "1.8.0"
reqwest = "0.11.18"
rstest = "0.18.2"
rusqlite = "0.28.0"
semver = "1.0.18"
serde = "1.0.192"
serde_json = "1.0.105"
serde_with = "3.0.0"
sha2 = "0.10.7"
sha3 = "0.10"
# This one needs to match the version used by blockifier
starknet_api = "=0.10.0"
<<<<<<< HEAD
syn = "1.0"
tempfile = "3.8"
test-log = { version = "0.2.12", default-features = false }
=======
test-log = { version = "0.2.12", default-features = false, features = [
    "trace",
] }
>>>>>>> 128fa02c
thiserror = "1.0.48"
time = "0.3.28"
tokio = "1.32.0"
tokio-retry = "0.3.0"
tokio-stream = "0.1.14"
tokio-tungstenite = "0.20"
tower = { version = "0.4.13", default-features = false }
tower-http = { version = "0.4.0", default-features = false }
tracing = "0.1.37"
tracing-subscriber = "0.3.17"
unsigned-varint = "0.8.0"
url = "2.4.1"
vergen = { version = "8", default-features = false }
void = "1.0.2"
warp = "0.3.5"
zeroize = "1.6.0"
zstd = "0.12.4"<|MERGE_RESOLUTION|>--- conflicted
+++ resolved
@@ -51,12 +51,8 @@
 base64 = "0.13.1"
 bincode = "2.0.0-rc.3"
 bitvec = "1.0.1"
-<<<<<<< HEAD
-blockifier = "=0.5.0"
+blockifier = "=0.6.0-rc.1"
 bloomfilter = "1.0.12"
-=======
-blockifier = "=0.6.0-rc.1"
->>>>>>> 128fa02c
 bytes = "1.4.0"
 cached = "0.44.0"
 cairo-lang-starknet-classes = "=2.6.0"
@@ -120,16 +116,10 @@
 sha3 = "0.10"
 # This one needs to match the version used by blockifier
 starknet_api = "=0.10.0"
-<<<<<<< HEAD
 syn = "1.0"
+thiserror = "1.0.48"
 tempfile = "3.8"
 test-log = { version = "0.2.12", default-features = false }
-=======
-test-log = { version = "0.2.12", default-features = false, features = [
-    "trace",
-] }
->>>>>>> 128fa02c
-thiserror = "1.0.48"
 time = "0.3.28"
 tokio = "1.32.0"
 tokio-retry = "0.3.0"
